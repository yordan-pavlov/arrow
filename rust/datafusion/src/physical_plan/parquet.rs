// Licensed to the Apache Software Foundation (ASF) under one
// or more contributor license agreements.  See the NOTICE file
// distributed with this work for additional information
// regarding copyright ownership.  The ASF licenses this file
// to you under the Apache License, Version 2.0 (the
// "License"); you may not use this file except in compliance
// with the License.  You may obtain a copy of the License at
//
//   http://www.apache.org/licenses/LICENSE-2.0
//
// Unless required by applicable law or agreed to in writing,
// software distributed under the License is distributed on an
// "AS IS" BASIS, WITHOUT WARRANTIES OR CONDITIONS OF ANY
// KIND, either express or implied.  See the License for the
// specific language governing permissions and limitations
// under the License.

//! Execution plan for reading Parquet files

<<<<<<< HEAD
use std::fs::File;
use std::sync::Arc;
use std::task::{Context, Poll};
use std::{
    any::Any,
    collections::{HashMap, HashSet},
};
use std::{fmt, thread};
=======
use std::any::Any;
use std::fmt;
use std::fs::File;
use std::sync::Arc;
use std::task::{Context, Poll};
>>>>>>> fdf5e88a

use super::{
    expressions, planner::DefaultPhysicalPlanner, ColumnarValue, PhysicalExpr,
    RecordBatchStream, SendableRecordBatchStream,
};
use crate::physical_plan::ExecutionPlan;
use crate::physical_plan::{common, Partitioning};
use crate::{
    error::{DataFusionError, Result},
    execution::context::ExecutionContextState,
    logical_plan::{Expr, Operator},
    optimizer::utils,
    prelude::ExecutionConfig,
    scalar::ScalarValue,
};
use arrow::error::{ArrowError, Result as ArrowResult};
use arrow::record_batch::RecordBatch;
use arrow::{
    array::{make_array, ArrayData, ArrayRef, BooleanArray, BooleanBufferBuilder},
    buffer::MutableBuffer,
    datatypes::{DataType, Field, Schema, SchemaRef},
};
use parquet::file::{
    metadata::RowGroupMetaData,
    reader::{FileReader, SerializedFileReader},
    statistics::Statistics as ParquetStatistics,
};

use crossbeam::channel::{bounded, Receiver, RecvError, Sender};
use fmt::Debug;
use parquet::arrow::{ArrowReader, ParquetFileArrowReader};
use tokio::task;

use crate::datasource::datasource::Statistics;
use async_trait::async_trait;
use futures::stream::Stream;

/// Execution plan for scanning one or more Parquet partitions
#[derive(Debug, Clone)]
pub struct ParquetExec {
    /// Parquet partitions to read
    partitions: Vec<ParquetPartition>,
    /// Schema after projection is applied
    schema: SchemaRef,
    /// Projection for which columns to load
    projection: Vec<usize>,
    /// Batch size
    batch_size: usize,
    /// Statistics for the data set (sum of statistics for all partitions)
    statistics: Statistics,
    /// Optional predicate builder
    predicate_builder: Option<PredicateExpressionBuilder>,
}

/// Represents one partition of a Parquet data set and this currently means one Parquet file.
///
/// In the future it would be good to support subsets of files based on ranges of row groups
/// so that we can better parallelize reads of large files across available cores (see
/// https://issues.apache.org/jira/browse/ARROW-10995).
///
/// We may also want to support reading Parquet files that are partitioned based on a key and
/// in this case we would want this partition struct to represent multiple files for a given
/// partition key (see https://issues.apache.org/jira/browse/ARROW-11019).
#[derive(Debug, Clone)]
pub struct ParquetPartition {
    /// The Parquet filename for this partition
    filenames: Vec<String>,
    /// Statistics for this partition
    statistics: Statistics,
}

impl ParquetExec {
    /// Create a new Parquet reader execution plan based on the specified Parquet filename or
    /// directory containing Parquet files
    pub fn try_from_path(
        path: &str,
        projection: Option<Vec<usize>>,
        predicate: Option<Expr>,
        batch_size: usize,
        max_concurrency: usize,
    ) -> Result<Self> {
        // build a list of filenames from the specified path, which could be a single file or
        // a directory containing one or more parquet files
        let mut filenames: Vec<String> = vec![];
        common::build_file_list(path, &mut filenames, ".parquet")?;
        if filenames.is_empty() {
            Err(DataFusionError::Plan(format!(
                "No Parquet files found at path {}",
                path
            )))
        } else {
            let filenames = filenames
                .iter()
                .map(|filename| filename.as_str())
                .collect::<Vec<&str>>();
            Self::try_from_files(
                &filenames,
                projection,
                predicate,
                batch_size,
                max_concurrency,
            )
        }
    }

    /// Create a new Parquet reader execution plan based on the specified list of Parquet
    /// files
    pub fn try_from_files(
        filenames: &[&str],
        projection: Option<Vec<usize>>,
        predicate: Option<Expr>,
        batch_size: usize,
        max_concurrency: usize,
    ) -> Result<Self> {
        // build a list of Parquet partitions with statistics and gather all unique schemas
        // used in this data set
        let mut schemas: Vec<Schema> = vec![];
        let mut partitions = Vec::with_capacity(max_concurrency);
        let filenames: Vec<String> = filenames.iter().map(|s| s.to_string()).collect();
        let chunks = split_files(&filenames, max_concurrency);
        let mut num_rows = 0;
        let mut total_byte_size = 0;
        for chunk in chunks {
            let filenames: Vec<String> = chunk.iter().map(|x| x.to_string()).collect();
            for filename in &filenames {
                let file = File::open(filename)?;
                let file_reader = Arc::new(SerializedFileReader::new(file)?);
                let mut arrow_reader = ParquetFileArrowReader::new(file_reader);
                let meta_data = arrow_reader.get_metadata();
                // collect all the unique schemas in this data set
                let schema = arrow_reader.get_schema()?;
                if schemas.is_empty() || schema != schemas[0] {
                    schemas.push(schema);
                }
                for i in 0..meta_data.num_row_groups() {
                    let row_group_meta = meta_data.row_group(i);
                    num_rows += row_group_meta.num_rows();
                    total_byte_size += row_group_meta.total_byte_size();
                }
            }
            let statistics = Statistics {
                num_rows: Some(num_rows as usize),
                total_byte_size: Some(total_byte_size as usize),
                column_statistics: None,
            };
            partitions.push(ParquetPartition {
                filenames,
                statistics,
            });
        }

        // we currently get the schema information from the first file rather than do
        // schema merging and this is a limitation.
        // See https://issues.apache.org/jira/browse/ARROW-11017
        if schemas.len() > 1 {
            return Err(DataFusionError::Plan(format!(
                "The Parquet files have {} different schemas and DataFusion does \
                not yet support schema merging",
                schemas.len()
            )));
        }
        let schema = schemas[0].clone();
        let predicate_builder = predicate.and_then(|predicate_expr| {
            PredicateExpressionBuilder::try_new(&predicate_expr, schema.clone()).ok()
        });

        Ok(Self::new(
            partitions,
            schema,
            projection,
            predicate_builder,
            batch_size,
        ))
    }

    /// Create a new Parquet reader execution plan with provided partitions and schema
    pub fn new(
        partitions: Vec<ParquetPartition>,
        schema: Schema,
        projection: Option<Vec<usize>>,
        predicate_builder: Option<PredicateExpressionBuilder>,
        batch_size: usize,
    ) -> Self {
        let projection = match projection {
            Some(p) => p,
            None => (0..schema.fields().len()).collect(),
        };

        let projected_schema = Schema::new(
            projection
                .iter()
                .map(|i| schema.field(*i).clone())
                .collect(),
        );

        // sum the statistics
        let mut num_rows: Option<usize> = None;
        let mut total_byte_size: Option<usize> = None;
        for part in &partitions {
            if let Some(n) = part.statistics.num_rows {
                num_rows = Some(num_rows.unwrap_or(0) + n)
            }
            if let Some(n) = part.statistics.total_byte_size {
                total_byte_size = Some(total_byte_size.unwrap_or(0) + n)
            }
        }
        let statistics = Statistics {
            num_rows,
            total_byte_size,
            column_statistics: None,
        };
        Self {
            partitions,
            schema: Arc::new(projected_schema),
            projection,
            predicate_builder,
            batch_size,
            statistics,
        }
    }

    /// Provide access to the statistics
    pub fn statistics(&self) -> &Statistics {
        &self.statistics
    }
}

#[derive(Debug, Clone)]
/// Predicate builder used for generating of predicate functions, used to filter row group metadata
pub struct PredicateExpressionBuilder {
    parquet_schema: Schema,
    predicate_expr: Arc<dyn PhysicalExpr>,
    stat_column_req: Vec<(String, StatisticsType, Field)>,
}

impl PredicateExpressionBuilder {
    /// Try to create a new instance of PredicateExpressionBuilder
    pub fn try_new(expr: &Expr, parquet_schema: Schema) -> Result<Self> {
        // build predicate expression once
        let mut stat_column_req = Vec::<(String, StatisticsType, Field)>::new();
        let predicate_expr =
            build_predicate_expression(expr, &parquet_schema, &mut stat_column_req)?;

        Ok(Self {
            parquet_schema,
            predicate_expr,
            stat_column_req,
        })
    }

    /// Generate a predicate function used to filter row group metadata
    pub fn build_row_group_predicate(
        &self,
        row_group_metadata: &[RowGroupMetaData],
    ) -> Box<dyn Fn(&RowGroupMetaData, usize) -> bool> {
        // build statistics record batch
        let predicate_result = build_row_group_record_batch(
            row_group_metadata,
            &self.parquet_schema,
            &self.stat_column_req,
        )
        .and_then(|statistics_batch| {
            // execute predicate expression
            self.predicate_expr.evaluate(&statistics_batch)
        })
        .and_then(|v| match v {
            ColumnarValue::Array(array) => Ok(array),
            ColumnarValue::Scalar(_) => Err(DataFusionError::Plan(
                "predicate expression didn't return an array".to_string(),
            )),
        });

        let predicate_array = match predicate_result {
            Ok(array) => array,
            _ => return Box::new(|_r, _i| true),
        };

        let predicate_array = predicate_array.as_any().downcast_ref::<BooleanArray>();
        match predicate_array {
            // return row group predicate function
            Some(array) => {
                let predicate_values =
                    array.iter().map(|x| x.unwrap_or(false)).collect::<Vec<_>>();
                Box::new(move |_, i| predicate_values[i])
            }
            // predicate result is not a BooleanArray
            _ => Box::new(|_r, _i| true),
        }
    }
}

fn build_row_group_record_batch(
    row_groups: &[RowGroupMetaData],
    parquet_schema: &Schema,
    stat_column_req: &Vec<(String, StatisticsType, Field)>,
) -> Result<RecordBatch> {
    let mut fields = Vec::<Field>::new();
    let mut arrays = Vec::<ArrayRef>::new();
    for (column_name, statistics_type, stat_field) in stat_column_req {
        if let Some((column_index, _)) = parquet_schema.column_with_name(column_name) {
            let statistics = row_groups
                .iter()
                .map(|g| g.column(column_index).statistics())
                .collect::<Vec<_>>();
            let array = build_statistics_array(
                &statistics,
                *statistics_type,
                stat_field.data_type(),
            );
            fields.push(stat_field.clone());
            arrays.push(array);
        }
    }
    let schema = Arc::new(Schema::new(fields));
    RecordBatch::try_new(schema, arrays)
        .map_err(|err| DataFusionError::Plan(err.to_string()))
}

struct PhysicalExpressionBuilder<'a> {
    column_name: String,
    column_expr: &'a Expr,
    scalar_expr: &'a Expr,
    parquet_field: &'a Field,
    statistics_fields: Vec<Field>,
    stat_column_req: &'a mut Vec<(String, StatisticsType, Field)>,
    reverse_operator: bool,
}

impl<'a> PhysicalExpressionBuilder<'a> {
    fn try_new(
        left: &'a Expr,
        right: &'a Expr,
        parquet_schema: &'a Schema,
        stat_column_req: &'a mut Vec<(String, StatisticsType, Field)>,
    ) -> Result<Self> {
        // find column name; input could be a more complicated expression
        let mut left_columns = HashSet::<String>::new();
        utils::expr_to_column_names(left, &mut left_columns)?;
        let mut right_columns = HashSet::<String>::new();
        utils::expr_to_column_names(right, &mut right_columns)?;
        let (column_expr, scalar_expr, column_names, reverse_operator) =
            match (left_columns.len(), right_columns.len()) {
                (1, 0) => (left, right, left_columns, false),
                (0, 1) => (right, left, right_columns, true),
                _ => {
                    // if more than one column used in expression - not supported
                    return Err(DataFusionError::Plan(
                        "Multi-column expressions are not currently supported"
                            .to_string(),
                    ));
                }
            };
        let column_name = column_names.iter().next().unwrap().clone();
        let field = match parquet_schema.column_with_name(&column_name) {
            Some((_, f)) => f,
            _ => {
                // field not found in parquet schema
                return Err(DataFusionError::Plan(
                    "Field not found in parquet schema".to_string(),
                ));
            }
        };

        Ok(Self {
            column_name,
            column_expr,
            scalar_expr,
            parquet_field: field,
            statistics_fields: Vec::new(),
            stat_column_req,
            reverse_operator,
        })
    }

    fn correct_operator(&self, op: Operator) -> Operator {
        if !self.reverse_operator {
            return op;
        }

        match op {
            Operator::Lt => Operator::Gt,
            Operator::Gt => Operator::Lt,
            Operator::LtEq => Operator::GtEq,
            Operator::GtEq => Operator::LtEq,
            _ => op,
        }
    }

    fn column_expr(&self) -> &Expr {
        self.column_expr
    }

    fn scalar_expr(&self) -> &Expr {
        self.scalar_expr
    }

    fn column_name(&self) -> &String {
        &self.column_name
    }

    fn is_stat_column_missing(&self, statistics_type: StatisticsType) -> bool {
        self.stat_column_req
            .iter()
            .filter(|(c, t, _f)| c == &self.column_name && t == &statistics_type)
            .count()
            == 0
    }

    fn add_min_column(&mut self) -> String {
        let min_field = Field::new(
            format!("{}_min", self.column_name).as_str(),
            self.parquet_field.data_type().clone(),
            self.parquet_field.is_nullable(),
        );
        let min_column_name = min_field.name().clone();
        self.statistics_fields.push(min_field.clone());
        if self.is_stat_column_missing(StatisticsType::Min) {
            // only add statistics column if not previously added
            self.stat_column_req.push((
                self.column_name.to_string(),
                StatisticsType::Min,
                min_field,
            ));
        }
        min_column_name
    }

    fn add_max_column(&mut self) -> String {
        let max_field = Field::new(
            format!("{}_max", self.column_name).as_str(),
            self.parquet_field.data_type().clone(),
            self.parquet_field.is_nullable(),
        );
        let max_column_name = max_field.name().clone();
        self.statistics_fields.push(max_field.clone());
        if self.is_stat_column_missing(StatisticsType::Max) {
            // only add statistics column if not previously added
            self.stat_column_req.push((
                self.column_name.to_string(),
                StatisticsType::Max,
                max_field,
            ));
        }
        max_column_name
    }

    fn build(&self, statistics_expr: &Expr) -> Result<Arc<dyn PhysicalExpr>> {
        let execution_context_state = ExecutionContextState {
            datasources: HashMap::new(),
            scalar_functions: HashMap::new(),
            var_provider: HashMap::new(),
            aggregate_functions: HashMap::new(),
            config: ExecutionConfig::new(),
        };
        let schema = Schema::new(self.statistics_fields.clone());
        DefaultPhysicalPlanner::default().create_physical_expr(
            statistics_expr,
            &schema,
            &execution_context_state,
        )
    }
}

/// Translate logical filter expression into parquet statistics physical filter expression
fn build_predicate_expression(
    expr: &Expr,
    parquet_schema: &Schema,
    stat_column_req: &mut Vec<(String, StatisticsType, Field)>,
) -> Result<Arc<dyn PhysicalExpr>> {
    // predicate expression can only be a binary expression
    let (left, op, right) = match expr {
        Expr::BinaryExpr { left, op, right } => (left, *op, right),
        _ => {
            return Ok(expressions::lit(ScalarValue::Boolean(Some(true))));
        }
    };

    if op == Operator::And || op == Operator::Or {
        let left_expr =
            build_predicate_expression(left, parquet_schema, stat_column_req)?;
        let right_expr =
            build_predicate_expression(right, parquet_schema, stat_column_req)?;
        let stat_fields = stat_column_req
            .iter()
            .map(|(_, _, f)| f.clone())
            .collect::<Vec<_>>();
        let stat_schema = Schema::new(stat_fields);
        let result = expressions::binary(left_expr, op.clone(), right_expr, &stat_schema);
        return result;
    }

    let mut expr_builder = match PhysicalExpressionBuilder::try_new(
        left,
        right,
        parquet_schema,
        stat_column_req,
    ) {
        Ok(builder) => builder,
        // allow partial failure in predicate expression generation
        // this can still produce a useful predicate when multiple conditions are joined using AND
        Err(_) => {
            return Ok(expressions::lit(ScalarValue::Boolean(Some(true))));
        }
    };
    let corrected_op = expr_builder.correct_operator(op);
    let statistics_expr = match corrected_op {
        Operator::Eq => {
            let min_column_name = expr_builder.add_min_column();
            let max_column_name = expr_builder.add_max_column();
            // column = literal => (min, max) = literal => min <= literal && literal <= max
            // (column / 2) = 4 => (column_min / 2) <= 4 && 4 <= (column_max / 2)
            expr_builder
                .scalar_expr()
                .gt_eq(rewrite_column_expr(
                    expr_builder.column_expr(),
                    expr_builder.column_name(),
                    min_column_name.as_str(),
                )?)
                .and(expr_builder.scalar_expr().lt_eq(rewrite_column_expr(
                    expr_builder.column_expr(),
                    expr_builder.column_name(),
                    max_column_name.as_str(),
                )?))
        }
        Operator::Gt => {
            let max_column_name = expr_builder.add_max_column();
            // column > literal => (min, max) > literal => max > literal
            rewrite_column_expr(
                expr_builder.column_expr(),
                expr_builder.column_name(),
                max_column_name.as_str(),
            )?
            .gt(expr_builder.scalar_expr().clone())
        }
        Operator::GtEq => {
            // column >= literal => (min, max) >= literal => max >= literal
            let max_column_name = expr_builder.add_max_column();
            rewrite_column_expr(
                expr_builder.column_expr(),
                expr_builder.column_name(),
                max_column_name.as_str(),
            )?
            .gt_eq(expr_builder.scalar_expr().clone())
        }
        Operator::Lt => {
            // column < literal => (min, max) < literal => min < literal
            let min_column_name = expr_builder.add_min_column();
            rewrite_column_expr(
                expr_builder.column_expr(),
                expr_builder.column_name(),
                min_column_name.as_str(),
            )?
            .lt(expr_builder.scalar_expr().clone())
        }
        Operator::LtEq => {
            // column <= literal => (min, max) <= literal => min <= literal
            let min_column_name = expr_builder.add_min_column();
            rewrite_column_expr(
                expr_builder.column_expr(),
                expr_builder.column_name(),
                min_column_name.as_str(),
            )?
            .lt_eq(expr_builder.scalar_expr().clone())
        }
        // other expressions are not supported
        _ => {
            return Ok(expressions::lit(ScalarValue::Boolean(Some(true))));
        }
    };
    expr_builder.build(&statistics_expr)
}

/// replaces a column with an old name with a new name in an expression
fn rewrite_column_expr(
    expr: &Expr,
    column_old_name: &str,
    column_new_name: &str,
) -> Result<Expr> {
    let expressions = utils::expr_sub_expressions(&expr)?;
    let expressions = expressions
        .iter()
        .map(|e| rewrite_column_expr(e, column_old_name, column_new_name))
        .collect::<Result<Vec<_>>>()?;

    if let Expr::Column(name) = expr {
        if name == column_old_name {
            return Ok(Expr::Column(column_new_name.to_string()));
        }
    }
    utils::rewrite_expression(&expr, &expressions)
}

#[derive(Debug, Copy, Clone, PartialEq)]
enum StatisticsType {
    Min,
    Max,
}

fn build_null_array(data_type: &DataType, length: usize) -> ArrayRef {
    let mut null_bitmap_builder = BooleanBufferBuilder::new(length);
    null_bitmap_builder.append_n(length, false);
    let array_data = ArrayData::builder(data_type.clone())
        .len(length)
        .null_bit_buffer(null_bitmap_builder.finish())
        .build();
    make_array(array_data)
}

fn build_statistics_array(
    statistics: &[Option<&ParquetStatistics>],
    statistics_type: StatisticsType,
    data_type: &DataType,
) -> ArrayRef {
    let statistics_count = statistics.len();
    // this should be handled by the condition below
    // if statistics_count < 1 {
    //     return build_null_array(data_type, 0);
    // }

    let first_group_stats = statistics.iter().find(|s| s.is_some());
    let first_group_stats = if let Some(Some(statistics)) = first_group_stats {
        // found first row group with statistics defined
        statistics
    } else {
        // no row group has statistics defined
        return build_null_array(data_type, statistics_count);
    };

    let (data_size, arrow_type) = match first_group_stats {
        ParquetStatistics::Int32(_) => (std::mem::size_of::<i32>(), DataType::Int32),
        ParquetStatistics::Int64(_) => (std::mem::size_of::<i64>(), DataType::Int64),
        ParquetStatistics::Float(_) => (std::mem::size_of::<f32>(), DataType::Float32),
        ParquetStatistics::Double(_) => (std::mem::size_of::<f64>(), DataType::Float64),
        ParquetStatistics::ByteArray(_) if data_type == &DataType::Utf8 => {
            (0, DataType::Utf8)
        }
        _ => {
            // type of statistics not supported
            return build_null_array(data_type, statistics_count);
        }
    };

    let statistics = statistics.iter().map(|s| {
        s.filter(|s| s.has_min_max_set())
            .map(|s| match statistics_type {
                StatisticsType::Min => s.min_bytes(),
                StatisticsType::Max => s.max_bytes(),
            })
    });

    if arrow_type == DataType::Utf8 {
        let data_size = statistics
            .clone()
            .map(|x| x.map(|b| b.len()).unwrap_or(0))
            .sum();
        let mut builder =
            arrow::array::StringBuilder::with_capacity(statistics_count, data_size);
        let string_statistics =
            statistics.map(|x| x.and_then(|bytes| std::str::from_utf8(bytes).ok()));
        for maybe_string in string_statistics {
            match maybe_string {
                Some(string_value) => builder.append_value(string_value).unwrap(),
                None => builder.append_null().unwrap(),
            };
        }
        return Arc::new(builder.finish());
    }

    let mut data_buffer = MutableBuffer::new(statistics_count * data_size);
    let mut bitmap_builder = BooleanBufferBuilder::new(statistics_count);
    let mut null_count = 0;
    for s in statistics {
        if let Some(stat_data) = s {
            bitmap_builder.append(true);
            data_buffer.extend_from_slice(stat_data);
        } else {
            bitmap_builder.append(false);
            data_buffer.resize(data_buffer.len() + data_size);
            null_count += 1;
        }
    }

    let mut builder = ArrayData::builder(arrow_type)
        .len(statistics_count)
        .add_buffer(data_buffer.into());
    if null_count > 0 {
        builder = builder.null_bit_buffer(bitmap_builder.finish());
    }
    let array_data = builder.build();
    let statistics_array = make_array(array_data);
    if statistics_array.data_type() == data_type {
        return statistics_array;
    }
    // cast statistics array to required data type
    arrow::compute::cast(&statistics_array, data_type)
        .unwrap_or_else(|_| build_null_array(data_type, statistics_count))
}

#[async_trait]
impl ExecutionPlan for ParquetExec {
    /// Return a reference to Any that can be used for downcasting
    fn as_any(&self) -> &dyn Any {
        self
    }

    fn schema(&self) -> SchemaRef {
        self.schema.clone()
    }

    fn children(&self) -> Vec<Arc<dyn ExecutionPlan>> {
        // this is a leaf node and has no children
        vec![]
    }

    /// Get the output partitioning of this plan
    fn output_partitioning(&self) -> Partitioning {
        Partitioning::UnknownPartitioning(self.partitions.len())
    }

    fn with_new_children(
        &self,
        children: Vec<Arc<dyn ExecutionPlan>>,
    ) -> Result<Arc<dyn ExecutionPlan>> {
        if children.is_empty() {
            Ok(Arc::new(self.clone()))
        } else {
            Err(DataFusionError::Internal(format!(
                "Children cannot be replaced in {:?}",
                self
            )))
        }
    }

    async fn execute(&self, partition: usize) -> Result<SendableRecordBatchStream> {
        // because the parquet implementation is not thread-safe, it is necessary to execute
        // on a thread and communicate with channels
        let (response_tx, response_rx): (
            Sender<Option<ArrowResult<RecordBatch>>>,
            Receiver<Option<ArrowResult<RecordBatch>>>,
        ) = bounded(2);

        let filenames = self.partitions[partition].filenames.clone();
        let projection = self.projection.clone();
        let predicate_builder = self.predicate_builder.clone();
        let batch_size = self.batch_size;

<<<<<<< HEAD
        thread::spawn(move || {
            if let Err(e) = read_files(
                &filenames,
                projection.clone(),
                predicate_builder,
                batch_size,
                response_tx.clone(),
            ) {
=======
        task::spawn_blocking(move || {
            if let Err(e) = read_files(&filenames, &projection, batch_size, response_tx) {
>>>>>>> fdf5e88a
                println!("Parquet reader thread terminated due to error: {:?}", e);
            }
        });

        Ok(Box::pin(ParquetStream {
            schema: self.schema.clone(),
            response_rx,
        }))
    }
}

fn send_result(
    response_tx: &Sender<Option<ArrowResult<RecordBatch>>>,
    result: Option<ArrowResult<RecordBatch>>,
) -> Result<()> {
    response_tx
        .send(result)
        .map_err(|e| DataFusionError::Execution(e.to_string()))?;
    Ok(())
}

fn read_files(
    filenames: &[String],
<<<<<<< HEAD
    projection: Vec<usize>,
    predicate_builder: Option<PredicateExpressionBuilder>,
=======
    projection: &[usize],
>>>>>>> fdf5e88a
    batch_size: usize,
    response_tx: Sender<Option<ArrowResult<RecordBatch>>>,
) -> Result<()> {
    for filename in filenames {
        let file = File::open(&filename)?;
<<<<<<< HEAD
        let mut file_reader = SerializedFileReader::new(file)?;
        if let Some(ref predicate_builder) = predicate_builder {
            let row_group_predicate = predicate_builder
                .build_row_group_predicate(file_reader.metadata().row_groups());
            file_reader.filter_row_groups(&row_group_predicate);
        }
        let mut arrow_reader = ParquetFileArrowReader::new(Arc::new(file_reader));
        let mut batch_reader =
            arrow_reader.get_record_reader_by_columns(projection.clone(), batch_size)?;
=======
        let file_reader = Arc::new(SerializedFileReader::new(file)?);
        let mut arrow_reader = ParquetFileArrowReader::new(file_reader);
        let mut batch_reader = arrow_reader
            .get_record_reader_by_columns(projection.to_owned(), batch_size)?;
>>>>>>> fdf5e88a
        loop {
            match batch_reader.next() {
                Some(Ok(batch)) => {
                    //println!("ParquetExec got new batch from {}", filename);
                    send_result(&response_tx, Some(Ok(batch)))?
                }
                None => {
                    break;
                }
                Some(Err(e)) => {
                    let err_msg = format!(
                        "Error reading batch from {}: {}",
                        filename,
                        e.to_string()
                    );
                    // send error to operator
                    send_result(
                        &response_tx,
                        Some(Err(ArrowError::ParquetError(err_msg.clone()))),
                    )?;
                    // terminate thread with error
                    return Err(DataFusionError::Execution(err_msg));
                }
            }
        }
    }

    // finished reading files
    send_result(&response_tx, None)?;

    Ok(())
}

fn split_files(filenames: &[String], n: usize) -> Vec<&[String]> {
    let mut chunk_size = filenames.len() / n;
    if filenames.len() % n > 0 {
        chunk_size += 1;
    }
    filenames.chunks(chunk_size).collect()
}

struct ParquetStream {
    schema: SchemaRef,
    response_rx: Receiver<Option<ArrowResult<RecordBatch>>>,
}

impl Stream for ParquetStream {
    type Item = ArrowResult<RecordBatch>;

    fn poll_next(
        self: std::pin::Pin<&mut Self>,
        _: &mut Context<'_>,
    ) -> Poll<Option<Self::Item>> {
        match self.response_rx.recv() {
            Ok(batch) => Poll::Ready(batch),
            // RecvError means receiver has exited and closed the channel
            Err(RecvError) => Poll::Ready(None),
        }
    }
}

impl RecordBatchStream for ParquetStream {
    fn schema(&self) -> SchemaRef {
        self.schema.clone()
    }
}

#[cfg(test)]
mod tests {
    use super::*;
    use arrow::array::Int32Array;
    use futures::StreamExt;

    #[test]
    fn test_split_files() {
        let filenames = vec![
            "a".to_string(),
            "b".to_string(),
            "c".to_string(),
            "d".to_string(),
            "e".to_string(),
        ];

        let chunks = split_files(&filenames, 1);
        assert_eq!(1, chunks.len());
        assert_eq!(5, chunks[0].len());

        let chunks = split_files(&filenames, 2);
        assert_eq!(2, chunks.len());
        assert_eq!(3, chunks[0].len());
        assert_eq!(2, chunks[1].len());

        let chunks = split_files(&filenames, 5);
        assert_eq!(5, chunks.len());
        assert_eq!(1, chunks[0].len());
        assert_eq!(1, chunks[1].len());
        assert_eq!(1, chunks[2].len());
        assert_eq!(1, chunks[3].len());
        assert_eq!(1, chunks[4].len());

        let chunks = split_files(&filenames, 123);
        assert_eq!(5, chunks.len());
        assert_eq!(1, chunks[0].len());
        assert_eq!(1, chunks[1].len());
        assert_eq!(1, chunks[2].len());
        assert_eq!(1, chunks[3].len());
        assert_eq!(1, chunks[4].len());
    }

    #[tokio::test]
    async fn test() -> Result<()> {
        let testdata = arrow::util::test_util::parquet_test_data();
        let filename = format!("{}/alltypes_plain.parquet", testdata);
        let parquet_exec =
            ParquetExec::try_from_path(&filename, Some(vec![0, 1, 2]), None, 1024, 4)?;
        assert_eq!(parquet_exec.output_partitioning().partition_count(), 1);

        let mut results = parquet_exec.execute(0).await?;
        let batch = results.next().await.unwrap()?;

        assert_eq!(8, batch.num_rows());
        assert_eq!(3, batch.num_columns());

        let schema = batch.schema();
        let field_names: Vec<&str> =
            schema.fields().iter().map(|f| f.name().as_str()).collect();
        assert_eq!(vec!["id", "bool_col", "tinyint_col"], field_names);

        let batch = results.next().await;
        assert!(batch.is_none());

        let batch = results.next().await;
        assert!(batch.is_none());

        let batch = results.next().await;
        assert!(batch.is_none());

        Ok(())
    }

    #[test]
    fn build_statistics_array_test() -> Result<()> {
        // build row group metadata array
        let s1 = ParquetStatistics::int32(None, Some(10), None, 0, false);
        let s2 = ParquetStatistics::int32(Some(2), Some(20), None, 0, false);
        let s3 = ParquetStatistics::int32(Some(3), Some(30), None, 0, false);
        let statistics = vec![Some(&s1), Some(&s2), Some(&s3)];

        let statistics_array =
            build_statistics_array(&statistics, StatisticsType::Min, &DataType::Int32);
        let int32_array = statistics_array
            .as_any()
            .downcast_ref::<Int32Array>()
            .unwrap();
        let int32_vec = int32_array.into_iter().collect::<Vec<_>>();
        assert_eq!(int32_vec, vec![None, Some(2), Some(3)]);

        let statistics_array =
            build_statistics_array(&statistics, StatisticsType::Max, &DataType::Int32);
        let int32_array = statistics_array
            .as_any()
            .downcast_ref::<Int32Array>()
            .unwrap();
        let int32_vec = int32_array.into_iter().collect::<Vec<_>>();
        assert_eq!(int32_vec, vec![None, Some(20), Some(30)]);

        Ok(())
    }
}<|MERGE_RESOLUTION|>--- conflicted
+++ resolved
@@ -17,7 +17,7 @@
 
 //! Execution plan for reading Parquet files
 
-<<<<<<< HEAD
+use std::fmt;
 use std::fs::File;
 use std::sync::Arc;
 use std::task::{Context, Poll};
@@ -25,14 +25,6 @@
     any::Any,
     collections::{HashMap, HashSet},
 };
-use std::{fmt, thread};
-=======
-use std::any::Any;
-use std::fmt;
-use std::fs::File;
-use std::sync::Arc;
-use std::task::{Context, Poll};
->>>>>>> fdf5e88a
 
 use super::{
     expressions, planner::DefaultPhysicalPlanner, ColumnarValue, PhysicalExpr,
@@ -779,19 +771,14 @@
         let predicate_builder = self.predicate_builder.clone();
         let batch_size = self.batch_size;
 
-<<<<<<< HEAD
-        thread::spawn(move || {
+        task::spawn_blocking(move || {
             if let Err(e) = read_files(
                 &filenames,
-                projection.clone(),
-                predicate_builder,
+                &projection,
+                &predicate_builder,
                 batch_size,
-                response_tx.clone(),
+                response_tx,
             ) {
-=======
-        task::spawn_blocking(move || {
-            if let Err(e) = read_files(&filenames, &projection, batch_size, response_tx) {
->>>>>>> fdf5e88a
                 println!("Parquet reader thread terminated due to error: {:?}", e);
             }
         });
@@ -815,33 +802,22 @@
 
 fn read_files(
     filenames: &[String],
-<<<<<<< HEAD
-    projection: Vec<usize>,
-    predicate_builder: Option<PredicateExpressionBuilder>,
-=======
     projection: &[usize],
->>>>>>> fdf5e88a
+    predicate_builder: &Option<PredicateExpressionBuilder>,
     batch_size: usize,
     response_tx: Sender<Option<ArrowResult<RecordBatch>>>,
 ) -> Result<()> {
     for filename in filenames {
         let file = File::open(&filename)?;
-<<<<<<< HEAD
         let mut file_reader = SerializedFileReader::new(file)?;
-        if let Some(ref predicate_builder) = predicate_builder {
+        if let Some(predicate_builder) = predicate_builder {
             let row_group_predicate = predicate_builder
                 .build_row_group_predicate(file_reader.metadata().row_groups());
             file_reader.filter_row_groups(&row_group_predicate);
         }
         let mut arrow_reader = ParquetFileArrowReader::new(Arc::new(file_reader));
-        let mut batch_reader =
-            arrow_reader.get_record_reader_by_columns(projection.clone(), batch_size)?;
-=======
-        let file_reader = Arc::new(SerializedFileReader::new(file)?);
-        let mut arrow_reader = ParquetFileArrowReader::new(file_reader);
         let mut batch_reader = arrow_reader
             .get_record_reader_by_columns(projection.to_owned(), batch_size)?;
->>>>>>> fdf5e88a
         loop {
             match batch_reader.next() {
                 Some(Ok(batch)) => {
